--- conflicted
+++ resolved
@@ -319,24 +319,16 @@
 		if err := ctx.Err(); err != nil {
 			return err
 		}
-<<<<<<< HEAD
-		headers := make([]*wire.BlockHeader, 0, len(headersMsg.Headers))
-		for _, h := range headersMsg.Headers {
-			header := new(wire.BlockHeader)
-			err := header.Deserialize(hex.NewDecoder(strings.NewReader(h)))
-=======
-
 		var headers []*wire.BlockHeader
 		err := ctxdo(ctx, "dcrd.jsonrpc.getheaders", func() error {
 			headersMsg, err := s.rpcClient.GetHeaders(locators, &hashStop)
->>>>>>> 382b5c7c
 			if err != nil {
 				return err
 			}
 			headers = make([]*wire.BlockHeader, 0, len(headersMsg.Headers))
 			for _, h := range headersMsg.Headers {
 				header := new(wire.BlockHeader)
-				err := header.Deserialize(newHexReader(h))
+				err := header.Deserialize(hex.NewDecoder(strings.NewReader(h)))
 				if err != nil {
 					return err
 				}
