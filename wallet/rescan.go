--- conflicted
+++ resolved
@@ -239,8 +239,6 @@
 // RPC requests to perform a rescan.  New jobs are not read until a rescan
 // finishes.
 func (w *Wallet) rescanRPCHandler() {
-<<<<<<< HEAD
-=======
 	chainClient, err := w.requireChainClient()
 	if err != nil {
 		log.Errorf("rescanRPCHandler called without an RPC client")
@@ -248,7 +246,6 @@
 		return
 	}
 
->>>>>>> 620a3c64
 	quit := w.quitChan()
 
 out:
@@ -261,11 +258,7 @@
 			log.Infof("Started rescan from block %v (height %d) for %d %s",
 				batch.bs.Hash, batch.bs.Height, numAddrs, noun)
 
-<<<<<<< HEAD
-			err := w.chainSvr.Rescan(&batch.bs.Hash, batch.addrs,
-=======
 			err := chainClient.Rescan(&batch.bs.Hash, batch.addrs,
->>>>>>> 620a3c64
 				batch.outpoints)
 			if err != nil {
 				log.Errorf("Rescan for %d %s failed: %v", numAddrs,
